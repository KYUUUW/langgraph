--- conflicted
+++ resolved
@@ -39,14 +39,9 @@
         self, state_schema: Type[Any], config_schema: Optional[Type[Any]] = None
     ) -> None:
         super().__init__()
-<<<<<<< HEAD
-        self.schema = schema
-        self.channels, self.managed = _get_channels(schema)
-=======
         self.schema = state_schema
         self.config_schema = config_schema
-        self.channels = _get_channels(state_schema)
->>>>>>> b33aed6f
+        self.channels, self.managed = _get_channels(state_schema)
         if any(isinstance(c, BinaryOperatorAggregate) for c in self.channels.values()):
             self.support_multiple_edges = True
         self.waiting_edges: set[tuple[tuple[str, ...], str]] = set()
@@ -199,7 +194,7 @@
         return super().get_output_schema(config)
 
     def attach_node(self, key: str, node: Optional[Runnable]) -> None:
-        state_keys = list(self.graph.channels)
+        state_keys = list(self.builder.channels)
 
         def _get_state_key(input: dict, config: RunnableConfig, *, key: str) -> Any:
             if input is None:
@@ -209,10 +204,6 @@
             else:
                 return input.get(key, SKIP_WRITE)
 
-<<<<<<< HEAD
-=======
-        state_keys = list(self.builder.channels)
->>>>>>> b33aed6f
         # state updaters
         state_write_entries = [
             (
@@ -246,7 +237,7 @@
                 channels=(
                     state_keys
                     if state_keys == ["__root__"]
-                    else ({chan: chan for chan in state_keys} | self.graph.managed)
+                    else ({chan: chan for chan in state_keys} | self.builder.managed)
                 ),
                 # coerce state dict to schema class (eg. pydantic model)
                 mapper=(
